import { type Board, getPiece, setPiece } from "../model/board";
import type { Player } from "../model/piece";
import { isRoyalPiece } from "../model/piece";
import type { Column, Row, Square } from "../model/square";
import { generateAllDropMoves } from "./generateDropMoves";
import { generateMoves } from "./moveService";
import type { Hands } from "./moveService";

// 盤上のマスをすべて列挙
const allSquares: Square[] = Array.from({ length: 9 * 9 }, (_, i) => ({
    row: (Math.floor(i / 9) + 1) as Row,
    column: ((i % 9) + 1) as Column,
}));

// 王または玉の位置を取得
const findKingSquare = (board: Board, player: Player): Square | null => {
    return (
        allSquares.find((sq) => {
            const piece = getPiece(board, sq);
<<<<<<< HEAD
            return (piece?.kind === "王" || piece?.kind === "玉") && piece.owner === player;
=======
            return piece && isRoyalPiece(piece) && piece.owner === player;
>>>>>>> 65886a14
        }) || null
    );
};

// 指定プレイヤーが王手されているかどうか
export const isInCheck = (board: Board, player: Player): boolean => {
    const kingSquare = findKingSquare(board, player);
    if (!kingSquare) return true; // 王がいない = 詰みとみなす

    for (const square of allSquares) {
        const piece = getPiece(board, square);
        if (piece && piece.owner !== player) {
            const moves = generateMoves(board, square);
            if (
                moves.some((m) => m.to.row === kingSquare.row && m.to.column === kingSquare.column)
            ) {
                return true;
            }
        }
    }
    return false;
};

// 指定プレイヤーの合法手が1つもないか調べる（詰み判定に使用）
const hasAnyLegalMove = (board: Board, hands: Hands, player: Player): boolean => {
    for (const from of allSquares) {
        const piece = getPiece(board, from);
        if (piece?.owner !== player) continue;

        const moves = generateMoves(board, from);
        for (const move of moves) {
            const nextBoard = simulateMove(board, move.from, move.to);
            if (!isInCheck(nextBoard, player)) {
                return true;
            }
        }
    }

    const dropMoves = generateAllDropMoves(board, hands, player);
    for (const drop of dropMoves) {
        const nextBoard = setPiece(board, drop.to, drop.piece);
        if (!isInCheck(nextBoard, player)) {
            return true;
        }
    }
    return false;
};

// 一手進めた仮想盤面を作成（純粋関数）
const simulateMove = (board: Board, from: Square, to: Square): Board => {
    const piece = getPiece(board, from);
    const newBoard = setPiece(board, from, null);
    return setPiece(newBoard, to, piece);
};

// プレイヤーが詰みか？
export const isCheckmate = (board: Board, hands: Hands, player: Player): boolean => {
    return isInCheck(board, player) && !hasAnyLegalMove(board, hands, player);
};<|MERGE_RESOLUTION|>--- conflicted
+++ resolved
@@ -1,9 +1,9 @@
-import { type Board, getPiece, setPiece } from "../model/board";
-import type { Player } from "../model/piece";
-import { isRoyalPiece } from "../model/piece";
+import { type Board, getPiece } from "../model/board";
+import type { Piece, Player } from "../model/piece";
+import { canPromote, isRoyalPiece } from "../model/piece";
 import type { Column, Row, Square } from "../model/square";
 import { generateAllDropMoves } from "./generateDropMoves";
-import { generateMoves } from "./moveService";
+import { applyMove, generateMoves } from "./moveService";
 import type { Hands } from "./moveService";
 
 // 盤上のマスをすべて列挙
@@ -12,16 +12,21 @@
     column: ((i % 9) + 1) as Column,
 }));
 
+// 成れるかどうかの位置判定
+const canPromoteMove = (piece: Piece, to: Square): boolean => {
+    if (!canPromote(piece)) return false;
+
+    const isBlack = piece.owner === "black";
+    // 先手は1-3段目、後手は7-9段目で成れる
+    return isBlack ? to.row <= 3 : to.row >= 7;
+};
+
 // 王または玉の位置を取得
 const findKingSquare = (board: Board, player: Player): Square | null => {
     return (
         allSquares.find((sq) => {
             const piece = getPiece(board, sq);
-<<<<<<< HEAD
-            return (piece?.kind === "王" || piece?.kind === "玉") && piece.owner === player;
-=======
             return piece && isRoyalPiece(piece) && piece.owner === player;
->>>>>>> 65886a14
         }) || null
     );
 };
@@ -46,35 +51,69 @@
 };
 
 // 指定プレイヤーの合法手が1つもないか調べる（詰み判定に使用）
-const hasAnyLegalMove = (board: Board, hands: Hands, player: Player): boolean => {
+export const hasAnyLegalMove = (board: Board, hands: Hands, player: Player): boolean => {
+    // 1. 盤上の駒の移動を試す
     for (const from of allSquares) {
         const piece = getPiece(board, from);
         if (piece?.owner !== player) continue;
 
         const moves = generateMoves(board, from);
         for (const move of moves) {
-            const nextBoard = simulateMove(board, move.from, move.to);
-            if (!isInCheck(nextBoard, player)) {
-                return true;
+            try {
+                // applyMove を使って正確な手の適用（成り処理含む）
+                const result = applyMove(board, hands, player, {
+                    type: "move",
+                    from,
+                    to: move.to,
+                    piece: move.piece,
+                    promote: false, // 通常は成らない手で試す
+                    captured: move.captured,
+                });
+
+                // 自玉が王手されていなければ合法手あり
+                if (!isInCheck(result.board, player)) {
+                    return true;
+                }
+            } catch {
+                // エラーの場合は非合法手なのでスキップ
+            }
+
+            // 成りも試す（成れる場合）
+            if (canPromoteMove(piece, move.to)) {
+                try {
+                    const result = applyMove(board, hands, player, {
+                        type: "move",
+                        from,
+                        to: move.to,
+                        piece: move.piece,
+                        promote: true,
+                        captured: move.captured,
+                    });
+
+                    if (!isInCheck(result.board, player)) {
+                        return true;
+                    }
+                } catch {
+                    // エラーの場合は非合法手なのでスキップ
+                }
             }
         }
     }
 
+    // 2. 持ち駒の打ち手を試す
     const dropMoves = generateAllDropMoves(board, hands, player);
     for (const drop of dropMoves) {
-        const nextBoard = setPiece(board, drop.to, drop.piece);
-        if (!isInCheck(nextBoard, player)) {
-            return true;
+        try {
+            const result = applyMove(board, hands, player, drop);
+            if (!isInCheck(result.board, player)) {
+                return true;
+            }
+        } catch {
+            // エラーの場合は非合法手なのでスキップ
         }
     }
+
     return false;
-};
-
-// 一手進めた仮想盤面を作成（純粋関数）
-const simulateMove = (board: Board, from: Square, to: Square): Board => {
-    const piece = getPiece(board, from);
-    const newBoard = setPiece(board, from, null);
-    return setPiece(newBoard, to, piece);
 };
 
 // プレイヤーが詰みか？
