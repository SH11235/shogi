import { modernInitialBoard } from "@/domain/initialBoard";
import type { Board } from "@/domain/model/board";
import type { Move } from "@/domain/model/move";
<<<<<<< HEAD
import type { HandKind, Player } from "@/domain/model/piece";
=======
import type { Player } from "@/domain/model/piece";
>>>>>>> 76b39cfb
import { isCheckmate } from "@/domain/service/checkmate";
import { applyMove, createEmptyHands, replayMoves, toggleSide } from "@/domain/service/moveService";
import { produce } from "immer";
import { create } from "zustand";
import { devtools, persist, subscribeWithSelector } from "zustand/middleware";

interface GameResult {
    winner: Player | null; // 勝者（null は未決定）
    reason: "checkmate" | "timeout" | "resign"; // 勝因（例：王手放置: checkmate、持ち時間切れ: timeout、投了: resign）
}

interface GameState {
    board: Board; // 現在の盤面
    history: Move[]; // 棋譜（指し手の履歴）
    cursor: number; // 現在の指し手のインデックス（-1 は初期状態）
    turn: "black" | "white"; // 現在の手番
    hands: { black: Record<string, number>; white: Record<string, number> }; // 持ち駒の数（黒・白それぞれ）
    result: GameResult | null; // ゲームの結果（勝者、勝因など）
    makeMove: (move: Move) => void; // 1 手指すアクション。history を切り詰めて追加し、cursor++ する
    undo: () => void; // 1 手戻すアクション。cursor-- する
    redo: () => void; // 1 手進めるアクション。cursor++ する
    reset: () => void; // 盤面を初期化するアクション
}

const initialState: Omit<GameState, "makeMove" | "undo" | "redo" | "reset"> = {
    board: modernInitialBoard,
    history: [],
    cursor: -1,
    turn: "black",
    hands: createEmptyHands(),
    result: null,
};

export const useGameStore = create<GameState>()(
    persist(
        devtools(
            subscribeWithSelector((set) => ({
                ...initialState, // ← データ部を展開

                /*----- 指し手適用 -----*/
                makeMove: (move) =>
                    set(
                        produce((s: GameState) => {
                            // ① undo で巻き戻した状態から分岐している場合は履歴を切り詰める
                            s.history = s.history.slice(0, s.cursor + 1);
                            s.history.push(move);
                            s.cursor++;

                            // ② 盤面・持ち駒・手番をドメイン関数で更新
                            const { board, hands, nextTurn } = applyMove(
                                s.board,
                                s.hands,
                                s.turn,
                                move,
                            );
                            s.board = board;
                            s.hands = hands;
                            s.turn = nextTurn;

                            // ③ 勝敗判定
                            if (isCheckmate(board, hands, nextTurn)) {
                                s.result = {
                                    winner: toggleSide(nextTurn),
                                    reason: "checkmate",
                                };
                            }
                        }),
                        false,
                        "MAKE_MOVE",
                    ),

                /*----- Undo / Redo -----*/
                undo: () =>
                    set(
                        produce((s) => {
                            if (s.cursor < 0) return;
                            s.cursor--;
                            const snap = replayMoves(
                                {
                                    board: modernInitialBoard,
                                    hands: createEmptyHands(),
                                    turn: "black",
                                },
                                s.history.slice(0, s.cursor + 1),
                            );
                            s.board = snap.board;
                            s.hands = snap.hands;
                            s.turn = snap.turn;
                            s.result = null;
                        }),
                        false,
                        "UNDO",
                    ),

                redo: () =>
                    set(
                        produce((s) => {
                            if (s.cursor >= s.history.length - 1) return;
                            s.cursor++;
                            const snap = replayMoves(
                                {
                                    board: modernInitialBoard,
                                    hands: createEmptyHands(),
                                    turn: "black",
                                },
                                s.history.slice(0, s.cursor + 1),
                            );
                            s.board = snap.board;
                            s.hands = snap.hands;
                            s.turn = snap.turn;
                        }),
                        false,
                        "REDO",
                    ),

                /*----- リセット -----*/
                reset: () => set({ ...initialState }, false, "RESET"),
            })),
        ),
        {
            name: "shogi-game",
            version: 2,
            // 棋譜はストレージに持たせなくても良い場合が多いので除外
<<<<<<< HEAD
            partialize: ({ history: _history, cursor: _cursor, ...rest }) => {
                void _history;
                void _cursor;
=======
            partialize: (state) => {
                // eslint-disable-next-line @typescript-eslint/no-unused-vars
                const { history, cursor, ...rest } = state;
>>>>>>> 76b39cfb
                return rest;
            },
        },
    ),
);<|MERGE_RESOLUTION|>--- conflicted
+++ resolved
@@ -1,11 +1,7 @@
 import { modernInitialBoard } from "@/domain/initialBoard";
 import type { Board } from "@/domain/model/board";
 import type { Move } from "@/domain/model/move";
-<<<<<<< HEAD
-import type { HandKind, Player } from "@/domain/model/piece";
-=======
 import type { Player } from "@/domain/model/piece";
->>>>>>> 76b39cfb
 import { isCheckmate } from "@/domain/service/checkmate";
 import { applyMove, createEmptyHands, replayMoves, toggleSide } from "@/domain/service/moveService";
 import { produce } from "immer";
@@ -129,15 +125,9 @@
             name: "shogi-game",
             version: 2,
             // 棋譜はストレージに持たせなくても良い場合が多いので除外
-<<<<<<< HEAD
-            partialize: ({ history: _history, cursor: _cursor, ...rest }) => {
-                void _history;
-                void _cursor;
-=======
             partialize: (state) => {
                 // eslint-disable-next-line @typescript-eslint/no-unused-vars
                 const { history, cursor, ...rest } = state;
->>>>>>> 76b39cfb
                 return rest;
             },
         },
